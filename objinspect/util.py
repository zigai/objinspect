<<<<<<< HEAD
import typing as T
from types import FunctionType

from objinspect.constants import EMPTY


def call_method(obj: object, name: str, args: tuple = (), kwargs: dict = {}) -> T.Any:
    """
    Call a method with the given name on the given object.

    Args:
        obj (object): The object to call the method on.
        name (str): The name of the method to call.
        args (tuple, optional): The positional arguments to pass to the method. Defaults to ().
        kwargs (dict, optional): The keyword arguments to pass to the method. Defaults to {}.

    Returns:
        object: The result of calling the method.

    Examples:
    >>> import math
    >>> call_method(math, "pow", args=(2, 2))
    4.0
    """
    return getattr(obj, name)(*args, **kwargs)


def get_uninherited_methods(cls) -> list[str]:
    """
    Get the methods of a class that are not inherited from its parent classes.
    """
    return [
        name
        for name, method in cls.__dict__.items()
        if isinstance(method, (FunctionType, classmethod, staticmethod))
    ]


def create_function(
    name: str,
    args: dict[str, T.Tuple[T.Any, T.Any]],
    body: str | list[str],
    globs: dict[str, T.Any],
    return_type: T.Any | EMPTY = EMPTY,
    docstring: str | None = None,
) -> T.Callable[..., T.Any]:
    """
    Create a function with the given name, arguments, body, and globals.

    Args:
        name (str): The name of the function.
        args (dict): A dictionary mapping argument names to tuples of the argument type and default value.
        body (str | list): The body of the function. If a string, it will be split by newlines.
        globs (dict): The globals to use when executing the function.
        return_type (Any, optional): The return type of the function. Defaults to EMPTY.
        docstring (str, optional): The docstring of the function. Defaults to None.

    Example:
        >>> add = create_function(
        ...     name="add",
        ...     args={
        ...         "a": (int, None),
        ...         "b": (int, 2),
        ...     },
        ...     body=[
        ...         "result = a + b",
        ...         "return result",
        ...          ],
        ...     docstring="Adds two numbers together. If b is not provided, defaults to 2.",
        ...     globs=globals(),
        ...   )
        >>> add(2, 2)
        4

    """

    arg_str = []
    for arg, annotations in args.items():
        if len(annotations) == 2:
            t, default = annotations
        elif len(annotations) == 1:
            t = annotations[0]
            default = EMPTY
        else:
            raise ValueError(f"Invalid annotations for argument {arg}: {annotations}")

        if t is not EMPTY:
            arg_str.append(f"{arg}: {t.__name__}")
        else:
            arg_str.append(arg)
        if default is not EMPTY:
            arg_str[-1] += f" = {repr(default)}"

    arg_str = ", ".join(arg_str)
    body_str = "\n    ".join(body) if isinstance(body, list) else body
    func_str = f"def {name}({arg_str})"

    if return_type is not EMPTY:
        if return_type is None:
            func_str += " -> None"
        else:
            func_str += f" -> {return_type.__name__}"

    func_str += ":"
    if docstring:
        func_str += f'\n    """{docstring}"""'
    func_str += f"\n    {body_str}"

    code_obj = compile(func_str, "<string>", "exec")
    exec(code_obj, globs)
    func = globs[name]
    func.__annotations__ = {arg: annotation[0] for arg, annotation in args.items()}
    if return_type is not EMPTY:
        func.__annotations__["return"] = return_type

    return func


__all__ = ["call_method", "get_uninherited_methods", "create_function"]
=======
import typing as T
from enum import EnumMeta
from types import FunctionType

import typing_extensions

from objinspect.constants import EMPTY


def type_to_str(t: T.Any) -> str:
    """
    Convert a Python type to its string representation (without the module name).

    Args:
        t (Any): A type.

    Returns:
        str: The string representation of the Python type.

    Example:
    ```python
    >>> type_to_str(datetime.datetime)
    'datetime'
    >>> type_to_str(int)
    'int'
    ```
    """
    type_str = repr(t)
    if "<class '" in type_str:
        type_str = type_str.split("'")[1]
    return type_str.split(".")[-1]


def call_method(obj: object, name: str, args: tuple = (), kwargs: dict = {}) -> T.Any:
    """
    Call a method with the given name on the given object.

    Args:
        obj (object): The object to call the method on.
        name (str): The name of the method to call.
        args (tuple, optional): The positional arguments to pass to the method.
        kwargs (dict, optional): The keyword arguments to pass to the method.

    Returns:
        object: The result of calling the method.

    Example:
    ```python
    >>> import math
    >>> call_method(math, "pow", args=(2, 2))
    4.0
    ```
    """
    return getattr(obj, name)(*args, **kwargs)


def get_uninherited_methods(cls) -> list[str]:
    """
    Get the methods of a class that are not inherited from its parent classes.
    """
    return [
        name
        for name, method in cls.__dict__.items()
        if isinstance(method, (FunctionType, classmethod, staticmethod))
    ]


def is_enum(t: T.Any) -> bool:
    return isinstance(t, EnumMeta)


def get_enum_choices(e) -> tuple[str, ...]:
    """
    Get the options of a Python Enum.

    Args:
        e (enum.Enum): A Python Enum.

    Returns:
        tuple: A tuple of the names of the Enum options.

    Example:
    ```python
    >>> import enum
    >>> class Color(enum.Enum):
    ...     RED = 1
    ...     GREEN = 2
    ...     BLUE = 3
    >>> get_enum_choices(Color)
    ('RED', 'GREEN', 'BLUE')
    ```
    """
    return tuple(e.__members__.keys())


def is_direct_literal(t: T.Any) -> bool:
    """
    Determine if the given type is a 'pure' Literal type.
    It checks if the input type is a direct instance of Literal,
    not including the Literal class itself. This function distinguishes between the
    Literal class itself and instantiated Literal types. It returns True only for the latter.

    Args:
        t (Any): The type to check.

    Returns:
        bool: True if the type is a pure Literal, False otherwise.

    Example:
    ```python
    >>> from typing_extensions import Literal
    >>> is_direct_literal(Literal[1, 2, 3])
    True
    >>> is_direct_literal(Literal)
    False
    >>> is_direct_literal(int)
    False
    >>> is_direct_literal(Union[str, Literal[1, 2]])
    False
    ```
    """
    if t is typing_extensions.Literal:
        return False
    if hasattr(t, "__origin__") and t.__origin__ is typing_extensions.Literal:
        return True
    return False


def is_or_contains_literal(t: T.Any) -> bool:
    """
    Determine if the given type is a Literal type or contains a Literal type.

    Example:
    ```python
    >>> from typing import Union, Optional
    >>> from typing_extensions import Literal
    >>> is_or_contains_literal(Literal[1, 2, 3])
    True
    >>> is_or_contains_literal(Union[int, Literal[1, 2]])
    True
    >>> is_or_contains_literal(Optional[Literal['a', 'b']])
    True
    >>> is_or_contains_literal(int)
    False
    ```
    """
    if is_direct_literal(t):
        return True

    for i in T.get_args(t):
        if is_or_contains_literal(i):
            return True
    return False


def get_literal_choices(literal_t) -> tuple[str, ...]:
    """
    Get the options of a Python Literal.
    """
    if is_direct_literal(literal_t):
        return T.get_args(literal_t)
    for i in T.get_args(literal_t):
        if is_direct_literal(i):
            return T.get_args(i)
    raise ValueError(f"{literal_t} is not a literal")


def literal_contains(literal_type, value: T.Any) -> bool:
    """
    Check if a value is in a Python Literal.
    """
    if not is_direct_literal(literal_type):
        raise ValueError(f"{literal_type} is not a literal")

    values = get_literal_choices(literal_type)
    if not len(values):
        raise ValueError(f"{literal_type} has no values")
    return value in values


def create_function(
    name: str,
    args: dict[str, T.Tuple[T.Any, T.Any]],
    body: str | list[str],
    globs: dict[str, T.Any],
    return_type: T.Any | EMPTY = EMPTY,
    docstring: str | None = None,
) -> T.Callable[..., T.Any]:
    """
    Create a function with the given name, arguments, body, and globals.

    Args:
        name (str): The name of the function.
        args (dict): A dictionary mapping argument names to tuples of the argument type and default value.
        body (str | list): The body of the function. If it's a string, it will be split by newlines.
        globs (dict): The globals to use when executing the function.
        return_type (Any, optional): The return type of the function.
        docstring (str, optional): The docstring of the function.

    Example:
    ```python
    >>> add = create_function(
    ...     name="add",
    ...     args={
    ...         "a": (int, None),
    ...         "b": (int, 2),
    ...     },
    ...     body=[
    ...         "result = a + b",
    ...         "return result",
    ...          ],
    ...     docstring="Adds two numbers together. If b is not provided it defaults to 2.",
    ...     globs=globals(),
    ...   )
    >>> add(2, 2)
    4
    ```
    """

    arg_str = []
    for arg, annotations in args.items():
        if len(annotations) == 2:
            t, default = annotations
        elif len(annotations) == 1:
            t = annotations[0]
            default = EMPTY
        else:
            raise ValueError(f"Invalid annotations for argument {arg}: {annotations}")

        if t is not EMPTY:
            arg_str.append(f"{arg}: {t.__name__}")
        else:
            arg_str.append(arg)
        if default is not EMPTY:
            arg_str[-1] += f" = {repr(default)}"

    arg_str = ", ".join(arg_str)
    body_str = "\n    ".join(body) if isinstance(body, list) else body
    func_str = f"def {name}({arg_str})"

    if return_type is not EMPTY:
        if return_type is None:
            func_str += " -> None"
        else:
            func_str += f" -> {return_type.__name__}"

    func_str += ":"
    if docstring:
        func_str += f'\n    """{docstring}"""'
    func_str += f"\n    {body_str}"

    code_obj = compile(func_str, "<string>", "exec")
    exec(code_obj, globs)
    func = globs[name]
    func.__annotations__ = {arg: annotation[0] for arg, annotation in args.items()}
    if return_type is not EMPTY:
        func.__annotations__["return"] = return_type

    return func


__all__ = [
    "type_to_str",
    "get_enum_choices",
    "get_literal_choices",
    "call_method",
    "get_uninherited_methods",
    "is_enum",
    "is_or_contains_literal",
]
>>>>>>> 53ae71bd
<|MERGE_RESOLUTION|>--- conflicted
+++ resolved
@@ -1,4 +1,3 @@
-<<<<<<< HEAD
 import typing as T
 from types import FunctionType
 
@@ -12,8 +11,8 @@
     Args:
         obj (object): The object to call the method on.
         name (str): The name of the method to call.
-        args (tuple, optional): The positional arguments to pass to the method. Defaults to ().
-        kwargs (dict, optional): The keyword arguments to pass to the method. Defaults to {}.
+        args (tuple, optional): The positional arguments to pass to the method.
+        kwargs (dict, optional): The keyword arguments to pass to the method.
 
     Returns:
         object: The result of calling the method.
@@ -53,8 +52,8 @@
         args (dict): A dictionary mapping argument names to tuples of the argument type and default value.
         body (str | list): The body of the function. If a string, it will be split by newlines.
         globs (dict): The globals to use when executing the function.
-        return_type (Any, optional): The return type of the function. Defaults to EMPTY.
-        docstring (str, optional): The docstring of the function. Defaults to None.
+        return_type (Any, optional): The return type of the function.
+        docstring (str, optional): The docstring of the function.
 
     Example:
         >>> add = create_function(
@@ -117,276 +116,4 @@
     return func
 
 
-__all__ = ["call_method", "get_uninherited_methods", "create_function"]
-=======
-import typing as T
-from enum import EnumMeta
-from types import FunctionType
-
-import typing_extensions
-
-from objinspect.constants import EMPTY
-
-
-def type_to_str(t: T.Any) -> str:
-    """
-    Convert a Python type to its string representation (without the module name).
-
-    Args:
-        t (Any): A type.
-
-    Returns:
-        str: The string representation of the Python type.
-
-    Example:
-    ```python
-    >>> type_to_str(datetime.datetime)
-    'datetime'
-    >>> type_to_str(int)
-    'int'
-    ```
-    """
-    type_str = repr(t)
-    if "<class '" in type_str:
-        type_str = type_str.split("'")[1]
-    return type_str.split(".")[-1]
-
-
-def call_method(obj: object, name: str, args: tuple = (), kwargs: dict = {}) -> T.Any:
-    """
-    Call a method with the given name on the given object.
-
-    Args:
-        obj (object): The object to call the method on.
-        name (str): The name of the method to call.
-        args (tuple, optional): The positional arguments to pass to the method.
-        kwargs (dict, optional): The keyword arguments to pass to the method.
-
-    Returns:
-        object: The result of calling the method.
-
-    Example:
-    ```python
-    >>> import math
-    >>> call_method(math, "pow", args=(2, 2))
-    4.0
-    ```
-    """
-    return getattr(obj, name)(*args, **kwargs)
-
-
-def get_uninherited_methods(cls) -> list[str]:
-    """
-    Get the methods of a class that are not inherited from its parent classes.
-    """
-    return [
-        name
-        for name, method in cls.__dict__.items()
-        if isinstance(method, (FunctionType, classmethod, staticmethod))
-    ]
-
-
-def is_enum(t: T.Any) -> bool:
-    return isinstance(t, EnumMeta)
-
-
-def get_enum_choices(e) -> tuple[str, ...]:
-    """
-    Get the options of a Python Enum.
-
-    Args:
-        e (enum.Enum): A Python Enum.
-
-    Returns:
-        tuple: A tuple of the names of the Enum options.
-
-    Example:
-    ```python
-    >>> import enum
-    >>> class Color(enum.Enum):
-    ...     RED = 1
-    ...     GREEN = 2
-    ...     BLUE = 3
-    >>> get_enum_choices(Color)
-    ('RED', 'GREEN', 'BLUE')
-    ```
-    """
-    return tuple(e.__members__.keys())
-
-
-def is_direct_literal(t: T.Any) -> bool:
-    """
-    Determine if the given type is a 'pure' Literal type.
-    It checks if the input type is a direct instance of Literal,
-    not including the Literal class itself. This function distinguishes between the
-    Literal class itself and instantiated Literal types. It returns True only for the latter.
-
-    Args:
-        t (Any): The type to check.
-
-    Returns:
-        bool: True if the type is a pure Literal, False otherwise.
-
-    Example:
-    ```python
-    >>> from typing_extensions import Literal
-    >>> is_direct_literal(Literal[1, 2, 3])
-    True
-    >>> is_direct_literal(Literal)
-    False
-    >>> is_direct_literal(int)
-    False
-    >>> is_direct_literal(Union[str, Literal[1, 2]])
-    False
-    ```
-    """
-    if t is typing_extensions.Literal:
-        return False
-    if hasattr(t, "__origin__") and t.__origin__ is typing_extensions.Literal:
-        return True
-    return False
-
-
-def is_or_contains_literal(t: T.Any) -> bool:
-    """
-    Determine if the given type is a Literal type or contains a Literal type.
-
-    Example:
-    ```python
-    >>> from typing import Union, Optional
-    >>> from typing_extensions import Literal
-    >>> is_or_contains_literal(Literal[1, 2, 3])
-    True
-    >>> is_or_contains_literal(Union[int, Literal[1, 2]])
-    True
-    >>> is_or_contains_literal(Optional[Literal['a', 'b']])
-    True
-    >>> is_or_contains_literal(int)
-    False
-    ```
-    """
-    if is_direct_literal(t):
-        return True
-
-    for i in T.get_args(t):
-        if is_or_contains_literal(i):
-            return True
-    return False
-
-
-def get_literal_choices(literal_t) -> tuple[str, ...]:
-    """
-    Get the options of a Python Literal.
-    """
-    if is_direct_literal(literal_t):
-        return T.get_args(literal_t)
-    for i in T.get_args(literal_t):
-        if is_direct_literal(i):
-            return T.get_args(i)
-    raise ValueError(f"{literal_t} is not a literal")
-
-
-def literal_contains(literal_type, value: T.Any) -> bool:
-    """
-    Check if a value is in a Python Literal.
-    """
-    if not is_direct_literal(literal_type):
-        raise ValueError(f"{literal_type} is not a literal")
-
-    values = get_literal_choices(literal_type)
-    if not len(values):
-        raise ValueError(f"{literal_type} has no values")
-    return value in values
-
-
-def create_function(
-    name: str,
-    args: dict[str, T.Tuple[T.Any, T.Any]],
-    body: str | list[str],
-    globs: dict[str, T.Any],
-    return_type: T.Any | EMPTY = EMPTY,
-    docstring: str | None = None,
-) -> T.Callable[..., T.Any]:
-    """
-    Create a function with the given name, arguments, body, and globals.
-
-    Args:
-        name (str): The name of the function.
-        args (dict): A dictionary mapping argument names to tuples of the argument type and default value.
-        body (str | list): The body of the function. If it's a string, it will be split by newlines.
-        globs (dict): The globals to use when executing the function.
-        return_type (Any, optional): The return type of the function.
-        docstring (str, optional): The docstring of the function.
-
-    Example:
-    ```python
-    >>> add = create_function(
-    ...     name="add",
-    ...     args={
-    ...         "a": (int, None),
-    ...         "b": (int, 2),
-    ...     },
-    ...     body=[
-    ...         "result = a + b",
-    ...         "return result",
-    ...          ],
-    ...     docstring="Adds two numbers together. If b is not provided it defaults to 2.",
-    ...     globs=globals(),
-    ...   )
-    >>> add(2, 2)
-    4
-    ```
-    """
-
-    arg_str = []
-    for arg, annotations in args.items():
-        if len(annotations) == 2:
-            t, default = annotations
-        elif len(annotations) == 1:
-            t = annotations[0]
-            default = EMPTY
-        else:
-            raise ValueError(f"Invalid annotations for argument {arg}: {annotations}")
-
-        if t is not EMPTY:
-            arg_str.append(f"{arg}: {t.__name__}")
-        else:
-            arg_str.append(arg)
-        if default is not EMPTY:
-            arg_str[-1] += f" = {repr(default)}"
-
-    arg_str = ", ".join(arg_str)
-    body_str = "\n    ".join(body) if isinstance(body, list) else body
-    func_str = f"def {name}({arg_str})"
-
-    if return_type is not EMPTY:
-        if return_type is None:
-            func_str += " -> None"
-        else:
-            func_str += f" -> {return_type.__name__}"
-
-    func_str += ":"
-    if docstring:
-        func_str += f'\n    """{docstring}"""'
-    func_str += f"\n    {body_str}"
-
-    code_obj = compile(func_str, "<string>", "exec")
-    exec(code_obj, globs)
-    func = globs[name]
-    func.__annotations__ = {arg: annotation[0] for arg, annotation in args.items()}
-    if return_type is not EMPTY:
-        func.__annotations__["return"] = return_type
-
-    return func
-
-
-__all__ = [
-    "type_to_str",
-    "get_enum_choices",
-    "get_literal_choices",
-    "call_method",
-    "get_uninherited_methods",
-    "is_enum",
-    "is_or_contains_literal",
-]
->>>>>>> 53ae71bd
+__all__ = ["call_method", "get_uninherited_methods", "create_function"]